--- conflicted
+++ resolved
@@ -1,146 +1,139 @@
-
-# About
-
-PotreeConverter generates an octree LOD structure for streaming and real-time rendering of massive point clouds. The results can be viewed in web browsers with [Potree](https://github.com/potree/potree) or as a desktop application with [PotreeDesktop](https://github.com/potree/PotreeDesktop). 
-
-Version 2.0 is a complete rewrite with following differences over the previous version 1.7:
-
-* About 10 to 50 times faster than PotreeConverter 1.7 on SSDs.
-* Produces a total of 3 files instead of thousands to tens of millions of files. The reduction of the number of files improves file system operations such as copy, delete and upload to servers from hours and days to seconds and minutes. 
-* Better support for standard LAS attributes and arbitrary extra attributes. Full support (e.g. int64 and uint64) in development.
-* Optional compression is not yet available in the new converter but on the roadmap for a future update.
-
-Altough the converter made a major step to version 2.0, the format it produces is also supported by Potree 1.7. The Potree viewer is scheduled to make the major step to version 2.0 in 2021, with a rewrite in WebGPU. 
-
-To fund the future development of this project, PotreeConverter 2.0 will be available for use under a free license for non-commercial and non-government entities, and under a paid license for commercial and government entities - see license and pricing section below. [PotreeConverter 1.7](https://github.com/potree/PotreeConverter/releases/tag/1.7) source and binaries continue to be available for free for anyone to use, as well as the alternative [Entwine](https://entwine.io/).
-
-# Publications
-
-* [Potree: Rendering Large Point Clouds in Web Browsers](https://www.cg.tuwien.ac.at/research/publications/2016/SCHUETZ-2016-POT/SCHUETZ-2016-POT-thesis.pdf)
-* [Fast Out-of-Core Octree Generation for Massive Point Clouds](https://www.cg.tuwien.ac.at/research/publications/2020/SCHUETZ-2020-MPC/), _Schütz M., Ohrhallinger S., Wimmer M._
-
-# Getting Started
-
-1. Download windows binaries or
-    * Download source code
-    * Open Visual Studio 2019 Project ./Converter/Converter.sln
-    * Compile in release mode
-2. run ```Converter.exe <input> -o <outputDir>```
-    * Optionally specify the sampling strategy:
-	* Poisson-disk sampling (default): ```Converter.exe <input> -o <outputDir> -m poisson```
-	* Random sampling: ```Converter.exe <input> -o <outputDir> -m random```
-
-In Potree, modify one of the examples with following load command:
-
-```javascript
-let url = "../pointclouds/D/temp/test/metadata.json";
-Potree.loadPointCloud(url).then(e => {
-	let pointcloud = e.pointcloud;
-	let material = pointcloud.material;
-
-	material.activeAttributeName = "rgba";
-	material.minSize = 2;
-	material.pointSizeType = Potree.PointSizeType.ADAPTIVE;
-
-	viewer.scene.addPointCloud(pointcloud);
-	viewer.fitToScreen();
-});
-
-```
-
-## Using Visual Studio Code launch interface
-
-If you've compiled from source, you can use visual studio code as an easy interface to run the converter. 
-* Install [Visual Studio Code](https://code.visualstudio.com/)
-* Open the vscode from the base folder (shift + right click -> "Open with Code")
-* Open the file .vscode/launch.json (ctrl + e, then enter "launch.json")
-* Modify the arguments as necessary. You can specify multiple comma separated input files, followed by "-o" and the output file. You can also specify optional parameters such as "-m", "poisson" or "-m", "random" to specify the sampling strategy. 
-* Press ctrl + F5 to start the converter.
-* Open "Debug Console" tab to see the output of the converter. The Debug Console tab is located right next to the terminal tab. 
-
-# Alternatives
-
-PotreeConverter 2.0 is only free for non-commercial and non-government use. The following table lists free and open source alternatives if PotreeConveter 2.0 doesn't suit you. All of them produce LOD structures that can be loaded and rendered with Potree. 
-
-<table>
-	<tr>
-		<th></th>
-		<th>PotreeConverter 2.0</th>
-		<th><a href="https://github.com/potree/PotreeConverter/releases/tag/1.7">PotreeConverter 1.7</a></th>
-		<th><a href="https://entwine.io/">Entwine</a></th>
-	</tr>
-	<tr>
-		<th>license</th>
-		<td>
-			free for non-commercial
-		</td>
-		<td>
-			free, BSD 2-clause
-		</td>
-		<td>
-			free, LGPL
-		</td>
-	</tr>
-	<tr>
-		<th>#generated files</th>
-		<td>
-			3 files total
-		</td>
-		<td>
-			1 per node
-		</td>
-		<td>
-			1 per node
-		</td>
-	</tr>
-	<tr>
-		<th>compression</th>
-		<td>
-			none (TODO)
-		</td>
-		<td>
-			LAZ (optional)
-		</td>
-		<td>
-			LAZ
-		</td>
-	</tr>
-</table>
-
-Performance comparison (Ryzen 2700, NVMe SSD):
-
-![](./docs/images/performance_chart.png)
-
-# License and Pricing
-
-Summary: 
-* Free for non-commercial and non-government use, including universities and research institutions as long as Potree is not used for or part of a commercial product or service.
-* Paid license for commercial and government uses.
-* If the licensing terms don't fit your use case (e.g. integration as an exporter in your software, art projects, ...),  please contact licensing@potree.org for special conditions and exceptions. 
-
-See [LICENSE](LICENSE) for detailed information. 
-
-## Pricing
-
-You can evaluate PotreeConverter for free for three months before you need to purchase a license. Licenses are per simultaneously running instance of PotreeConverter 2.0. The licensee can install PotreeConverter on multiple devices of the licensee, but only keep one instance of the converter running at a time. 
-
-1. 240€ per instance for a perpetual license of the software at the date of purchase, plus one year of updates. 
-2. 1200€ per instance and year for fully automated SaaS hosting services that include PotreeConverter. This applies to online services that provide customers a platform to upload their data, which is then automatically processed by a converter instance, and finally made available online publicly or behind authentication (e.g. youtube or sketchfab for point clouds). 
-3. Anyone who has donated to or funded Potree before August 2020 is considered to have a perpetual license under bullet point [1], plus additional numbers of [1] or [2] that match the amount of donation/funding. 
-
-* Note that this only applies to the licensee using PotreeConverter 2.0. You're allowed to convert your customers data with PotreeConverter 2.0 and host it online via Potree 1.7(free), without the need to aquire additional licenses for customers. You're also allowed to distribute converted data via PotreeDesktop 1.7 without the need for additional licenses. The customer will only need to purchase licenses if they decide to convert point cloud data with the converter themselves. 
-* If in doubt, just start using it for the three month trial period and ask for clarifications via licensing@potree.org
-* Licensees will have priority support. I'll reply to smaller issues as fast as possible, and offer support plans for larger issues. 
-
-Licenses can be purchased with following options:
-
-<<<<<<< HEAD
-* Via invoice and wire transfer - contact licensing@potree.org
-* Github Sponsorship over https://github.com/potree
-* <a href="http://potree.org/licensing.html">Paypal</a>
-
-=======
-* [Paypal](http://potree.org/licensing.html) (with volume licenses)
-* Github Sponsorship, see "Sponsor" button at the top. (monthly single license)
-* Via invoice and wire transfer - contact licensing@potree.org 
->>>>>>> 2e9c0c13
+
+# About
+
+PotreeConverter generates an octree LOD structure for streaming and real-time rendering of massive point clouds. The results can be viewed in web browsers with [Potree](https://github.com/potree/potree) or as a desktop application with [PotreeDesktop](https://github.com/potree/PotreeDesktop). 
+
+Version 2.0 is a complete rewrite with following differences over the previous version 1.7:
+
+* About 10 to 50 times faster than PotreeConverter 1.7 on SSDs.
+* Produces a total of 3 files instead of thousands to tens of millions of files. The reduction of the number of files improves file system operations such as copy, delete and upload to servers from hours and days to seconds and minutes. 
+* Better support for standard LAS attributes and arbitrary extra attributes. Full support (e.g. int64 and uint64) in development.
+* Optional compression is not yet available in the new converter but on the roadmap for a future update.
+
+Altough the converter made a major step to version 2.0, the format it produces is also supported by Potree 1.7. The Potree viewer is scheduled to make the major step to version 2.0 in 2021, with a rewrite in WebGPU. 
+
+To fund the future development of this project, PotreeConverter 2.0 will be available for use under a free license for non-commercial and non-government entities, and under a paid license for commercial and government entities - see license and pricing section below. [PotreeConverter 1.7](https://github.com/potree/PotreeConverter/releases/tag/1.7) source and binaries continue to be available for free for anyone to use, as well as the alternative [Entwine](https://entwine.io/).
+
+# Publications
+
+* [Potree: Rendering Large Point Clouds in Web Browsers](https://www.cg.tuwien.ac.at/research/publications/2016/SCHUETZ-2016-POT/SCHUETZ-2016-POT-thesis.pdf)
+* [Fast Out-of-Core Octree Generation for Massive Point Clouds](https://www.cg.tuwien.ac.at/research/publications/2020/SCHUETZ-2020-MPC/), _Schütz M., Ohrhallinger S., Wimmer M._
+
+# Getting Started
+
+1. Download windows binaries or
+    * Download source code
+    * Open Visual Studio 2019 Project ./Converter/Converter.sln
+    * Compile in release mode
+2. run ```Converter.exe <input> -o <outputDir>```
+    * Optionally specify the sampling strategy:
+	* Poisson-disk sampling (default): ```Converter.exe <input> -o <outputDir> -m poisson```
+	* Random sampling: ```Converter.exe <input> -o <outputDir> -m random```
+
+In Potree, modify one of the examples with following load command:
+
+```javascript
+let url = "../pointclouds/D/temp/test/metadata.json";
+Potree.loadPointCloud(url).then(e => {
+	let pointcloud = e.pointcloud;
+	let material = pointcloud.material;
+
+	material.activeAttributeName = "rgba";
+	material.minSize = 2;
+	material.pointSizeType = Potree.PointSizeType.ADAPTIVE;
+
+	viewer.scene.addPointCloud(pointcloud);
+	viewer.fitToScreen();
+});
+
+```
+
+## Using Visual Studio Code launch interface
+
+If you've compiled from source, you can use visual studio code as an easy interface to run the converter. 
+* Install [Visual Studio Code](https://code.visualstudio.com/)
+* Open the vscode from the base folder (shift + right click -> "Open with Code")
+* Open the file .vscode/launch.json (ctrl + e, then enter "launch.json")
+* Modify the arguments as necessary. You can specify multiple comma separated input files, followed by "-o" and the output file. You can also specify optional parameters such as "-m", "poisson" or "-m", "random" to specify the sampling strategy. 
+* Press ctrl + F5 to start the converter.
+* Open "Debug Console" tab to see the output of the converter. The Debug Console tab is located right next to the terminal tab. 
+
+# Alternatives
+
+PotreeConverter 2.0 is only free for non-commercial and non-government use. The following table lists free and open source alternatives if PotreeConveter 2.0 doesn't suit you. All of them produce LOD structures that can be loaded and rendered with Potree. 
+
+<table>
+	<tr>
+		<th></th>
+		<th>PotreeConverter 2.0</th>
+		<th><a href="https://github.com/potree/PotreeConverter/releases/tag/1.7">PotreeConverter 1.7</a></th>
+		<th><a href="https://entwine.io/">Entwine</a></th>
+	</tr>
+	<tr>
+		<th>license</th>
+		<td>
+			free for non-commercial
+		</td>
+		<td>
+			free, BSD 2-clause
+		</td>
+		<td>
+			free, LGPL
+		</td>
+	</tr>
+	<tr>
+		<th>#generated files</th>
+		<td>
+			3 files total
+		</td>
+		<td>
+			1 per node
+		</td>
+		<td>
+			1 per node
+		</td>
+	</tr>
+	<tr>
+		<th>compression</th>
+		<td>
+			none (TODO)
+		</td>
+		<td>
+			LAZ (optional)
+		</td>
+		<td>
+			LAZ
+		</td>
+	</tr>
+</table>
+
+Performance comparison (Ryzen 2700, NVMe SSD):
+
+![](./docs/images/performance_chart.png)
+
+# License and Pricing
+
+Summary: 
+* Free for non-commercial and non-government use, including universities and research institutions as long as Potree is not used for or part of a commercial product or service.
+* Paid license for commercial and government uses.
+* If the licensing terms don't fit your use case (e.g. integration as an exporter in your software, art projects, ...),  please contact licensing@potree.org for special conditions and exceptions. 
+
+See [LICENSE](LICENSE) for detailed information. 
+
+## Pricing
+
+You can evaluate PotreeConverter for free for three months before you need to purchase a license. Licenses are per simultaneously running instance of PotreeConverter 2.0. The licensee can install PotreeConverter on multiple devices of the licensee, but only keep one instance of the converter running at a time. 
+
+1. 240€ per instance for a perpetual license of the software at the date of purchase, plus one year of updates. 
+2. 1200€ per instance and year for fully automated SaaS hosting services that include PotreeConverter. This applies to online services that provide customers a platform to upload their data, which is then automatically processed by a converter instance, and finally made available online publicly or behind authentication (e.g. youtube or sketchfab for point clouds). 
+3. Anyone who has donated to or funded Potree before August 2020 is considered to have a perpetual license under bullet point [1], plus additional numbers of [1] or [2] that match the amount of donation/funding. 
+
+* Note that this only applies to the licensee using PotreeConverter 2.0. You're allowed to convert your customers data with PotreeConverter 2.0 and host it online via Potree 1.7(free), without the need to aquire additional licenses for customers. You're also allowed to distribute converted data via PotreeDesktop 1.7 without the need for additional licenses. The customer will only need to purchase licenses if they decide to convert point cloud data with the converter themselves. 
+* If in doubt, just start using it for the three month trial period and ask for clarifications via licensing@potree.org
+* Licensees will have priority support. I'll reply to smaller issues as fast as possible, and offer support plans for larger issues. 
+
+Licenses can be purchased with following options:
+
+* [Paypal](http://potree.org/licensing.html) (with volume licenses)
+* Github Sponsorship, see "Sponsor" button at the top. (monthly single license)
+* Via invoice and wire transfer - contact licensing@potree.org 